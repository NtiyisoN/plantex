use base::world::ChunkProvider;
use ghost::Ghost;
use event_manager::{CloseHandler, EventManager, EventResponse};
use glium::backend::glutin_backend::GlutinFacade;
use glium::{self, DisplayBuild, glutin};
use super::Renderer;
use super::{Config, GameContext, WorldManager};
use config::WindowMode;
use base::gen::WorldGenerator;
use std::time::{Duration, Instant};
use std::rc::Rc;
use std::net::{SocketAddr, TcpStream};
use std::error::Error;
use base::world::World;
use camera::Camera;
use base::world::PillarSection;
use base::world;
// use base::world::HeightType; //WILL BE USED LATER
use base::math::*;
use base::world::PillarIndex;
use view::{SkyView, Sun};
use super::DayTime;
use super::weather::Weather;
use player::Player;
use control_switcher::ControlSwitcher;
use base::world::HexPillar;

pub struct Game {
    renderer: Renderer,
    event_manager: EventManager,
    world_manager: WorldManager,
    #[allow(dead_code)]
    server: TcpStream,
    sun: Sun,
    sky_view: SkyView,
    daytime: DayTime,
    weather: Weather,
    control_switcher: ControlSwitcher,
}

impl Game {
    pub fn new(config: Config, server: SocketAddr) -> Result<Self, Box<Error>> {
        info!("connecting to {}", server);
        let server = try!(TcpStream::connect(server));
        let facade = try!(create_context(&config));
        let context = Rc::new(GameContext::new(facade, config.clone()));
        let world_manager = WorldManager::new(create_chunk_provider(context.get_config()),
                                              context.clone());
        let world_weather = Weather::new(context.clone());

        Ok(Game {
            renderer: Renderer::new(context.clone()),
            event_manager: EventManager::new(context.get_facade().clone()),
            world_manager: world_manager.clone(),
            server: server,
            sun: Sun::new(context.clone()),
            sky_view: SkyView::new(context.clone()),
            daytime: DayTime::default(),
            weather: world_weather,
            control_switcher: ControlSwitcher::new(Player::new(context.clone(), world_manager),
                                                   Ghost::new(context.clone())),
        })
    }

    /// Main game function: contains the main render loop and owns all important
    /// components. This function should remain rather small, all heavy lifting
    /// should be done in other functions.
    pub fn run(mut self) -> Result<(), Box<Error>> {
        let mut frames = 0;
        let mut next_fps_measure = Instant::now() + Duration::from_secs(1);
        let mut time_prev = Instant::now();
<<<<<<< HEAD
        info!("______ _             _            ");
        info!("| ___ \\ |           | |  ");
        info!("| |_/ / | __ _ _ __ | |_ _____  __");
        info!("|  __/| |/ _` | '_ \\| __/ _ \\ \\/ /");
        info!("| |   | | (_| | | | | ||  __/>  < ");
        info!("\\_|   |_|\\__,_|_| |_|\\__\\___/_/\\_\\");
=======
>>>>>>> 2d03ebf8
        loop {
            self.world_manager.update_world(self.control_switcher.get_camera().position);


            let time_now = Instant::now();
            let duration_delta = time_now.duration_since(time_prev);
            // delta in seconds
            let delta = ((duration_delta.subsec_nanos() / 1_000) as f32) / 1_000_000.0 +
                        duration_delta.as_secs() as f32;
            time_prev = Instant::now();

            self.weather.update(&self.control_switcher.get_camera(),
                                delta,
                                &self.world_manager);
            self.world_manager.update_world(self.control_switcher.get_camera().position);


            self.daytime.update(delta);
            self.sky_view.update(self.daytime.get_sun_position());
            self.sun.update(self.daytime.get_sun_position());
            // Display Outline of Hexagon looking at
            let vec = get_pillarsectionpos_looking_at(&self.world_manager.get_world(),
                                                      self.control_switcher.get_camera());
            match vec {
                Some(n) => {
                    // self.remove_hexagon_at(n.1, n.0.z);
                    let mut view = self.world_manager.get_mut_view();
                    view.outline.display = true;
                    view.outline.pos = n.0;
                }
                None => {
                    let mut view = self.world_manager.get_mut_view();
                    view.outline.display = false;
                }
            }

            try!(self.renderer.render(&*self.world_manager.get_view(),
                                      &self.control_switcher.get_camera(),
                                      &self.sun,
                                      &mut self.weather,
                                      &self.sky_view));

            let event_resp = self.event_manager
                .poll_events(vec![&mut CloseHandler,
                                  &mut self.control_switcher,
                                  &mut self.daytime]);
            if event_resp == EventResponse::Quit {
                break;
            }

            self.control_switcher.update(delta);

            frames += 1;
            if next_fps_measure < Instant::now() {
                info!("{} FPS", frames);
                next_fps_measure = Instant::now() + Duration::from_secs(1);
                frames = 0;
            }
        }

        Ok(())
    }

    // // need sorted pillars
    // fn remove_hexagon_at(&mut self, pos: AxialPoint, height: f32) {
    //     let pillar_index = PillarIndex(pos);

    //     match self.world_manager.mut_world().pillar_at_mut(pillar_index) {
    //         Some(pillar) => {
    //             let bottom = height - height % world::PILLAR_STEP_HEIGHT;

    //             let mut i: usize = 0;
    //             for section in pillar.sections() {
    //                 if section.top.to_real() >= bottom {
    //                     break;
    //                 }
    //                 i += 1;
    //             }
    //             let mut pillar_section = pillar.sections_mut();
    //             if pillar_section.len() > i {
    // if pillar_section[i].top.to_real() != height +
    // world::PILLAR_STEP_HEIGHT {
    //                     let sec = PillarSection {
    //                         ground: pillar_section[i].ground.clone(),
    //                         top: pillar_section[i].top,
    //                         bottom:
    // HeightType::from_units((height /
    // world::PILLAR_STEP_HEIGHT) as u16),
    //                     };
    //                     pillar_section.insert(i, sec);
    //                     if i > 0 {
    //                         i -= 1;
    //                     }
    //                 }
    //                 pillar_section[i].top =
    // HeightType::from_units(HeightType::from_real(height) as
    // u16);
    //                 if pillar_section[i].top == pillar_section[i].bottom {
    //                     pillar_section.remove(i);
    //                 }
    //             } else {
    //                 return;
    //             }
    //         }
    //         None => return,
    //     };
    //     self.world_manager
    //         .recalculate_chunk(pos);
    // }
}

fn get_pillarsectionpos_looking_at(world: &World,
                                   cam: Camera)
                                   -> Option<(Vector3f, AxialPoint, f32)> {
    let cam_pos = cam.position;
    let mut look_vec = cam.get_look_at_vector().normalize();
    let view_distance = 12.0;

    let mut step = 0.0;
    while (look_vec.x * look_vec.x + look_vec.y * look_vec.y + look_vec.z * look_vec.z).sqrt() <=
          view_distance {
        step += 0.0005;
        look_vec = cam.get_look_at_vector().normalize() * step;

        let view_pos = Point2f::new(cam_pos.x + look_vec.x, cam_pos.y + look_vec.y);
        let ax_point = AxialPoint::from_real(view_pos);

        let pillar_index = PillarIndex(ax_point.clone());

        let mut height = cam_pos.z + look_vec.z;
        height -= height % world::PILLAR_STEP_HEIGHT;

        let final_pos = match world.pillar_at(pillar_index) {
            Some(n) => get_pillar_section_at_position(n, height),
            None => None,
        };

        match final_pos {
            Some(_) => {
                return Some((Vector3f::new(ax_point.to_real().x, ax_point.to_real().y, height),
                             ax_point,
                             height));
            }
            None => {}
        };
    }
    None
}

fn get_pillar_section_at_position(pillar: &HexPillar, pos_z: f32) -> Option<&PillarSection> {
    for section in pillar.sections() {
        if section.top.to_real() > pos_z && section.bottom.to_real() < pos_z {
            return Some(section);
        }
    }
    None
}

fn create_chunk_provider(config: &Config) -> Box<ChunkProvider> {
    Box::new(WorldGenerator::with_seed(config.seed))
}

/// Creates the OpenGL context and prints useful information about the
/// success or failure of said action.
fn create_context(config: &Config) -> Result<GlutinFacade, Box<Error>> {

    // initialize window builder
    let mut window_builder = glutin::WindowBuilder::new();
    // check for window mode and set params
    match config.window_mode {
        WindowMode::Windowed => (),
        // TODO: if we add a fullscreen window mode
        // FullScreenWindow => (),
        WindowMode::FullScreen => {
            window_builder = window_builder.with_fullscreen(glutin::get_primary_monitor());
            window_builder = window_builder.with_decorations(false);
        }
    }
    // check for vsync
    if config.vsync {
        window_builder = window_builder.with_vsync();
    }
    // set title, resolution & create glium context
    window_builder = window_builder.with_title(config.window_title.clone());
    window_builder =
        window_builder.with_dimensions(config.resolution.width, config.resolution.height);
    let context = window_builder.with_depth_buffer(24).build_glium();

    match context {
        Err(e) => {
            // TODO: print more user friendly output
            error!("OpenGL context creation failed! Detailed error:");
            error!("{}", e);

            Err(e.into())
        }
        Ok(context) => {
            // Print some information about the acquired OpenGL context
            info!("OpenGL context was successfully built");

            let glium::Version(api, major, minor) = *context.get_opengl_version();
            info!("Version of context: {} {}.{}",
                  if api == glium::Api::Gl { "OpenGL" } else { "OpenGL ES" },
                  major,
                  minor);

            let glium::Version(api, major, minor) = context.get_supported_glsl_version();
            info!("Supported GLSL version: {} {}.{}",
                  if api == glium::Api::Gl { "GLSL" } else { "GLSL ES" },
                  major,
                  minor);

            if let Some(mem) = context.get_free_video_memory().map(|mem| mem as u64) {
                let (mem, unit) = match () {
                    _ if mem < (1 << 12) => (mem, "B"),
                    _ if mem < (1 << 22) => (mem >> 10, "KB"),
                    _ if mem < (1 << 32) => (mem >> 20, "MB"),
                    _ => (mem >> 30, "GB"),
                };
                info!("Free GPU memory (estimated): {}{}", mem, unit);
            }

            Ok(context)
        }
    }
}<|MERGE_RESOLUTION|>--- conflicted
+++ resolved
@@ -69,15 +69,12 @@
         let mut frames = 0;
         let mut next_fps_measure = Instant::now() + Duration::from_secs(1);
         let mut time_prev = Instant::now();
-<<<<<<< HEAD
         info!("______ _             _            ");
         info!("| ___ \\ |           | |  ");
         info!("| |_/ / | __ _ _ __ | |_ _____  __");
         info!("|  __/| |/ _` | '_ \\| __/ _ \\ \\/ /");
         info!("| |   | | (_| | | | | ||  __/>  < ");
         info!("\\_|   |_|\\__,_|_| |_|\\__\\___/_/\\_\\");
-=======
->>>>>>> 2d03ebf8
         loop {
             self.world_manager.update_world(self.control_switcher.get_camera().position);
 
