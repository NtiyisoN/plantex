--- conflicted
+++ resolved
@@ -52,15 +52,6 @@
 
 // The following values define how well you can adapt to brightness / darkness.
 // The adaption of the eye is clamped between these values.
-<<<<<<< HEAD
-const EYE_OPEN: f32 = 3.2;  //increase to allow to see better in the dark       DEFAULT:3.2
-const EYE_CLOSED: f32 = 1.4;  //decrease to allow to see brighter areas better  DEFAULT:0.8
-
-// Speed of eye adaption. Lower values result in longer time needed
-// to adapt to different light conditions.
-const ADAPTION_SPEED_BRIGHT_DARK: f32 = 0.155;  //adaption speed from bright to dark DEFAULT:0.155
-const ADAPTION_SPEED_DARK_BRIGHT: f32 = 0.016; //adaption speed from dark to bright  DEFAULT:0.016
-=======
 const EYE_OPEN: f32 = 9.2;  //increase to allow to see better in the dark       DEFAULT:3.2
 const EYE_CLOSED: f32 = 0.005;  //decrease to allow to see brighter areas better  DEFAULT:0.8
 
@@ -75,10 +66,6 @@
 const ADAPTION_SPEED_BRIGHT_DARK: f32 = 0.25;  //adaption speed from bright to dark DEFAULT:0.25
 const ADAPTION_SPEED_DARK_BRIGHT: f32 = 0.06; //adaption speed from dark to bright  DEFAULT:0.06
 
-
-
-
->>>>>>> 7f524600
 
 pub struct Renderer {
     context: Rc<GameContext>,
