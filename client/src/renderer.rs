--- conflicted
+++ resolved
@@ -52,7 +52,6 @@
 
 // The following values define how well you can adapt to brightness / darkness.
 // The adaption of the eye is clamped between these values.
-<<<<<<< HEAD
 const EYE_OPEN: f32 = 5.2;  //increase to allow to see better in the dark       DEFAULT:3.2
 const EYE_CLOSED: f32 = 0.0008;  //decrease to allow to see brighter areas better  DEFAULT:0.8
 
@@ -70,23 +69,6 @@
 
 
 
-
-
-// TODO: WE_WANT_OPTIMAL kram anpassen, Nächte dunkler, Brightness adaption
-// aggressiver
-
-
-
-
-=======
-const EYE_OPEN: f32 = 3.2;  //increase to allow to see better in the dark       DEFAULT:3.2
-const EYE_CLOSED: f32 = 0.0008;  //decrease to allow to see brighter areas better  DEFAULT:0.8
-
-// Speed of eye adaption. Lower values result in longer time needed
-// to adapt to different light conditions.
-const ADAPTION_SPEED_BRIGHT_DARK: f32 = 0.8;  //adaption speed from bright to dark DEFAULT:0.155
-const ADAPTION_SPEED_DARK_BRIGHT: f32 = 0.8; //adaption speed from dark to bright  DEFAULT:0.016
->>>>>>> dd23b60a
 
 pub struct Renderer {
     context: Rc<GameContext>,
@@ -173,8 +155,7 @@
         shadow_motion_blur.as_surface().clear_color(0.0, 0.0, 0.0, 0.0);
 
         let shadow_depth =
-            DepthTexture2d::empty(context.get_facade(), SHADOW_MAP_SIZE, SHADOW_MAP_SIZE)
-            .unwrap();
+            DepthTexture2d::empty(context.get_facade(), SHADOW_MAP_SIZE, SHADOW_MAP_SIZE).unwrap();
 
         let lum_texs = initialize_luminosity(context.get_facade());
 
@@ -339,8 +320,7 @@
         // ===================================================================
         // Creating shadow map
         // ===================================================================
-        let depth_mvp = try!(self.render_shadow_map(world_view, sun.position(), 
-            camera.position));
+        let depth_mvp = try!(self.render_shadow_map(world_view, sun.position(), camera.position));
 
         // ===================================================================
         // Rendering into HDR framebuffer
@@ -390,16 +370,12 @@
             self.last_lum = (1.0 - ADAPTION_SPEED_BRIGHT_DARK) * self.last_lum +
                             ADAPTION_SPEED_BRIGHT_DARK * adapt
         }
-        info!("last_lum {}", self.last_lum);
-
-<<<<<<< HEAD
+        debug!("last_lum {}", self.last_lum);
+
         self.exposure = (1.0 - WE_WANT_OPTIMAL) * self.last_lum +
                         WE_WANT_OPTIMAL * OPTIMAL_EXPOSURE;
-        info!("exp: {}", self.exposure);
-
-=======
-        let exposure = self.last_lum;
->>>>>>> dd23b60a
+        debug!("exp: {}", self.exposure);
+
 
 
         // ===================================================================
@@ -594,16 +570,8 @@
                 height: 1,
             });
 
-        // let avg_luminance = Vector3f::new(pixel.0, pixel.1, pixel.2)
-        //    .dot(Vector3f::new(0.2126, 0.7152, 0.0722));
         let avg_luminance = buf[0][0];
 
-
-<<<<<<< HEAD
-        // info!("lum: {:?}", buf);
-=======
-        // info!("lum: {}", avg_luminance);
->>>>>>> dd23b60a
 
         // the exposure level is inversely propotional to the avg. luminance.
         // log2 is necessary to adapt more for the lower than for the higher values.
@@ -644,14 +612,14 @@
 
         let mut bloom_blur_horz_buffer = try!(SimpleFrameBuffer::new(self.context.get_facade(),
                                                                      self.bloom_horz_tex
-                                                                        .to_color_attachment()));
+                                                                         .to_color_attachment()));
 
         bloom_blur_horz_buffer.clear_color(0.0, 0.0, 0.0, 1.0);
 
 
         let mut bloom_blur_vert_buffer = try!(SimpleFrameBuffer::new(self.context.get_facade(),
                                                                      self.bloom_vert_tex
-                                                                        .to_color_attachment()));
+                                                                         .to_color_attachment()));
         bloom_blur_vert_buffer.clear_color(0.0, 0.0, 0.0, 1.0);
         let mut uniforms_horz_blur = uniform! {
             //for the first iteration: Use the bloom quad texture as source of light map,
@@ -696,7 +664,7 @@
 
         let mut bloom_blend_buffer = try!(SimpleFrameBuffer::new(self.context.get_facade(),
                                                                  self.bloom_blend_tex
-                                                                    .to_color_attachment()));
+                                                                     .to_color_attachment()));
 
         bloom_blend_buffer.clear_color(0.0, 0.0, 0.0, 1.0);
 
