<<<<<<< HEAD
use glium::Program;
=======

use base::world;
use std::f32::consts;
use world::chunk_view::Vertex;
use glium::{IndexBuffer, Program, VertexBuffer};
use glium::index::PrimitiveType;
>>>>>>> b869c56a
use glium::texture::Texture2d;
use GameContext;
use std::rc::Rc;
use super::tex_generator;
use super::normal_converter;
use base::world::ground::GroundMaterial;
use base::math::*;

pub struct ChunkRenderer {
    /// Chunk shader
    program: Program,
    /// Shadow map shader
    shadow_program: Program,
<<<<<<< HEAD
=======
    /// Vertex buffer for a single `HexPillar`, repeated, scaled and colored as
    /// needed to draw chunks.
    pillar_vbuf: VertexBuffer<Vertex>,
    /// Index Buffer for `pillar_vbuf`.
    pillar_ibuf: IndexBuffer<u32>,
    /// Texturemaps for fragment shader
>>>>>>> b869c56a
    pub noise_sand: Texture2d,
    pub noise_snow: Texture2d,
    pub noise_grass: Texture2d,
    pub noise_stone: Texture2d,
    pub noise_dirt: Texture2d,
    pub noise_mulch: Texture2d,
    /// Normalmaps for fragment shader
    pub normal_sand: Texture2d,
    pub normal_snow: Texture2d,
    pub normal_grass: Texture2d,
    pub normal_stone: Texture2d,
    pub normal_dirt: Texture2d,
    pub normal_mulch: Texture2d,
    pub outline: HexagonOutline,
}

impl ChunkRenderer {
    pub fn new(context: Rc<GameContext>) -> Self {
<<<<<<< HEAD
=======
        let mut vertices = Vec::new();
        let mut indices = Vec::new();
        get_top_hexagon_model(&mut vertices, &mut indices);
        get_bottom_hexagon_model(&mut vertices, &mut indices);
        get_side_hexagon_model(4, 5, &mut vertices, &mut indices);
        get_side_hexagon_model(1, 2, &mut vertices, &mut indices);
        get_side_hexagon_model(5, 0, &mut vertices, &mut indices);
        get_side_hexagon_model(0, 1, &mut vertices, &mut indices);
        get_side_hexagon_model(3, 4, &mut vertices, &mut indices);
        get_side_hexagon_model(2, 3, &mut vertices, &mut indices);

        // Get a tupel of a heightmap and texturemap
>>>>>>> b869c56a
        let sand = tex_generator::create_texture_maps(GroundMaterial::Sand);
        let snow = tex_generator::create_texture_maps(GroundMaterial::Snow);
        let grass = tex_generator::create_texture_maps(GroundMaterial::Grass);
        let stone = tex_generator::create_texture_maps(GroundMaterial::Stone);
        let dirt = tex_generator::create_texture_maps(GroundMaterial::Dirt);
        let mulch = tex_generator::create_texture_maps(GroundMaterial::Mulch);

        ChunkRenderer {
            program: context.load_program("chunk_std").unwrap(),
            shadow_program: context.load_program("chunk_shadow").unwrap(),
<<<<<<< HEAD
=======
            pillar_vbuf: VertexBuffer::new(context.get_facade(), &vertices).unwrap(),
            pillar_ibuf: IndexBuffer::new(context.get_facade(),
                                          PrimitiveType::TrianglesList,
                                          &indices)
                .unwrap(),
            // Creating a sampler2D from the texturemap
>>>>>>> b869c56a
            noise_sand: Texture2d::new(context.get_facade(), sand.1).unwrap(),
            noise_snow: Texture2d::new(context.get_facade(), snow.1).unwrap(),
            noise_grass: Texture2d::new(context.get_facade(), grass.1).unwrap(),
            noise_stone: Texture2d::new(context.get_facade(), stone.1).unwrap(),
            noise_dirt: Texture2d::new(context.get_facade(), dirt.1).unwrap(),
            noise_mulch: Texture2d::new(context.get_facade(), mulch.1).unwrap(),

            // Creating a sampler2D from the heightmap
            normal_sand: Texture2d::new(context.get_facade(),
                                        normal_converter::convert(sand.0, 1.0))
                .unwrap(),
            normal_snow: Texture2d::new(context.get_facade(),
                                        normal_converter::convert(snow.0, 1.0))
                .unwrap(),
            normal_grass: Texture2d::new(context.get_facade(),
                                         normal_converter::convert(grass.0, 1.0))
                .unwrap(),
            normal_stone: Texture2d::new(context.get_facade(),
                                         normal_converter::convert(stone.0, 1.0))
                .unwrap(),
            normal_dirt: Texture2d::new(context.get_facade(),
                                        normal_converter::convert(dirt.0, 1.0))
                .unwrap(),
            normal_mulch: Texture2d::new(context.get_facade(),
                                         normal_converter::convert(mulch.0, 1.0))
                .unwrap(),
            outline: HexagonOutline::new(context),
        }
    }

    /// Gets a reference to the shared chunk shader.
    pub fn program(&self) -> &Program {
        &self.program
    }

    pub fn shadow_program(&self) -> &Program {
        &self.shadow_program
    }
<<<<<<< HEAD
=======

    /// Gets the `VertexBuffer` to use for drawing a pillar
    pub fn pillar_vertices(&self) -> &VertexBuffer<Vertex> {
        &self.pillar_vbuf
    }

    /// Gets the `IndexBuffer` to use for drawing a pillar
    pub fn pillar_indices(&self) -> &IndexBuffer<u32> {
        &self.pillar_ibuf
    }
}

pub struct HexagonOutline {
    program: Program,
    vbuf: VertexBuffer<Vertex>,
    ibuf: IndexBuffer<u32>,
    pub pos: Vector3f,
    pub display: bool,
}

impl HexagonOutline {
    pub fn new(context: Rc<GameContext>) -> Self {
        // Initialize HexagonOutline
        let mut vertices = Vec::new();
        let mut indices = Vec::new();
        get_top_hexagon_model(&mut vertices, &mut indices);
        get_bottom_hexagon_model(&mut vertices, &mut indices);
        get_side_hexagon_model(4, 5, &mut vertices, &mut indices);
        get_side_hexagon_model(1, 2, &mut vertices, &mut indices);
        get_side_hexagon_model(5, 0, &mut vertices, &mut indices);
        get_side_hexagon_model(0, 1, &mut vertices, &mut indices);
        get_side_hexagon_model(3, 4, &mut vertices, &mut indices);
        get_side_hexagon_model(2, 3, &mut vertices, &mut indices);

        HexagonOutline {
            program: context.load_program("outline").unwrap(),
            vbuf: VertexBuffer::new(context.get_facade(), &vertices).unwrap(),
            ibuf: IndexBuffer::new(context.get_facade(), PrimitiveType::TrianglesList, &indices)
                .unwrap(),
            pos: Vector3f::new(0.0, 0.0, 50.0),
            display: false,
        }
    }

    pub fn position(&self) -> &Vector3f {
        &self.pos
    }

    pub fn vertices(&self) -> &VertexBuffer<Vertex> {
        &self.vbuf
    }

    pub fn indices(&self) -> &IndexBuffer<u32> {
        &self.ibuf
    }

    pub fn program(&self) -> &Program {
        &self.program
    }
}



/// Calculates one Point-coordinates of a Hexagon
fn hex_corner(size: f32, i: i32) -> (f32, f32) {
    let angle_deg = 60.0 * (i as f32) + 30.0;
    let angle_rad = (consts::PI / 180.0) * angle_deg;

    (size * angle_rad.cos(), size * angle_rad.sin())
}

/// Calculate texture coordinates
fn tex_map(i: i32) -> (f32, f32) {
    match i {
        0 => (1.0 - (0.5 - SQRT_3 / 4.0), 0.25),
        1 => (1.0 - (0.5 - SQRT_3 / 4.0), 0.75),
        2 => (0.5, 1.0),
        3 => (0.5 - SQRT_3 / 4.0, 0.75),
        4 => (0.5 - SQRT_3 / 4.0, 0.25),
        5 => (0.5, 0.0),
        // TODO: ERROR HANDLING
        _ => (0.0, 0.0),
    }
}

/// Calculates the top face of the Hexagon and normals
fn get_top_hexagon_model(vertices: &mut Vec<Vertex>, indices: &mut Vec<u32>) {
    let cur_len = vertices.len() as u32;
    // Corner vertices
    for i in 0..6 {
        let (x, y) = hex_corner(world::HEX_OUTER_RADIUS, i);

        let (a, b) = tex_map(i);

        vertices.push(Vertex {
            position: [x, y, world::PILLAR_STEP_HEIGHT],
            normal: [0.0, 0.0, 1.0],
            radius: 1.0,
            tex_coords: [a, b],
        });
    }

    // Central Vertex
    vertices.push(Vertex {
        position: [0.0, 0.0, world::PILLAR_STEP_HEIGHT],
        normal: [0.0, 0.0, 1.0],
        radius: 0.0,
        tex_coords: [0.5, 0.5],
    });

    indices.append(&mut vec![cur_len + 0,
                             cur_len + 6,
                             cur_len + 1,
                             cur_len + 5,
                             cur_len + 6,
                             cur_len + 0,
                             cur_len + 4,
                             cur_len + 6,
                             cur_len + 5,
                             cur_len + 3,
                             cur_len + 6,
                             cur_len + 4,
                             cur_len + 2,
                             cur_len + 6,
                             cur_len + 3,
                             cur_len + 1,
                             cur_len + 6,
                             cur_len + 2]);
}

/// Calculates the bottom face of the Hexagon and the normals
fn get_bottom_hexagon_model(vertices: &mut Vec<Vertex>, indices: &mut Vec<u32>) {
    let cur_len = vertices.len() as u32;
    for i in 0..6 {
        let (x, y) = hex_corner(world::HEX_OUTER_RADIUS, i);

        let (a, b) = tex_map(i);

        vertices.push(Vertex {
            position: [x, y, 0.0],
            normal: [0.0, 0.0, -1.0],
            radius: 1.0,
            tex_coords: [a, b],
        });
    }

    vertices.push(Vertex {
        position: [0.0, 0.0, 0.0],
        normal: [0.0, 0.0, -1.0],
        radius: 0.0,
        tex_coords: [0.5, 0.5],
    });

    indices.append(&mut vec![cur_len + 1,
                             cur_len + 6,
                             cur_len + 0,
                             cur_len + 0,
                             cur_len + 6,
                             cur_len + 5,
                             cur_len + 5,
                             cur_len + 6,
                             cur_len + 4,
                             cur_len + 4,
                             cur_len + 6,
                             cur_len + 3,
                             cur_len + 3,
                             cur_len + 6,
                             cur_len + 2,
                             cur_len + 2,
                             cur_len + 6,
                             cur_len + 1]);
>>>>>>> b869c56a
}


// /// Calculates one Point-coordinates of a Hexagon
// fn hex_corner(size: f32, i: i32) -> (f32, f32) {
//     let angle_deg = 60.0 * (i as f32) + 30.0;
//     let angle_rad = (consts::PI / 180.0) * angle_deg;

//     (size * angle_rad.cos(), size * angle_rad.sin())
// }

// /// Calculate texture coordinates
// fn tex_map(i: i32) -> (f32, f32) {
//     match i {
//         0 => (1.0 - (0.5 - SQRT_3 / 4.0), 0.25),
//         1 => (1.0 - (0.5 - SQRT_3 / 4.0), 0.75),
//         2 => (0.5, 1.0),
//         3 => (0.5 - SQRT_3 / 4.0, 0.75),
//         4 => (0.5 - SQRT_3 / 4.0, 0.25),
//         5 => (0.5, 0.0),
//         // TODO: ERROR HANDLING
//         _ => (0.0, 0.0),
//     }
// }

// /// Calculates the top face of the Hexagon and normals
// fn get_top_hexagon_model(vertices: &mut Vec<Vertex>, indices: &mut Vec<u32>) {
//     let cur_len = vertices.len() as u32;
//     // Corner vertices
//     for i in 0..6 {
//         let (x, y) = hex_corner(world::HEX_OUTER_RADIUS, i);

//         let (a, b) = tex_map(i);

//         vertices.push(Vertex {
//             position: [x, y, world::PILLAR_STEP_HEIGHT],
//             normal: [0.0, 0.0, 1.0],
//             radius: 1.0,
//             tex_coords: [a, b],
//         });
//     }

//     // Central Vertex
//     vertices.push(Vertex {
//         position: [0.0, 0.0, world::PILLAR_STEP_HEIGHT],
//         normal: [0.0, 0.0, 1.0],
//         radius: 0.0,
//         tex_coords: [0.5, 0.5],
//     });

//     indices.append(&mut vec![cur_len + 0,
//                              cur_len + 6,
//                              cur_len + 1,
//                              cur_len + 5,
//                              cur_len + 6,
//                              cur_len + 0,
//                              cur_len + 4,
//                              cur_len + 6,
//                              cur_len + 5,
//                              cur_len + 3,
//                              cur_len + 6,
//                              cur_len + 4,
//                              cur_len + 2,
//                              cur_len + 6,
//                              cur_len + 3,
//                              cur_len + 1,
//                              cur_len + 6,
//                              cur_len + 2]);
// }

// /// Calculates the bottom face of the Hexagon and the normals
// fn get_bottom_hexagon_model(vertices: &mut Vec<Vertex>, indices: &mut Vec<u32>) {
//     let cur_len = vertices.len() as u32;
//     for i in 0..6 {
//         let (x, y) = hex_corner(world::HEX_OUTER_RADIUS, i);

//         let (a, b) = tex_map(i);

//         vertices.push(Vertex {
//             position: [x, y, 0.0],
//             normal: [0.0, 0.0, -1.0],
//             radius: 1.0,
//             tex_coords: [a, b],
//         });
//     }

//     vertices.push(Vertex {
//         position: [0.0, 0.0, 0.0],
//         normal: [0.0, 0.0, -1.0],
//         radius: 0.0,
//         tex_coords: [0.5, 0.5],
//     });

//     indices.append(&mut vec![cur_len + 1,
//                              cur_len + 6,
//                              cur_len + 0,
//                              cur_len + 0,
//                              cur_len + 6,
//                              cur_len + 5,
//                              cur_len + 5,
//                              cur_len + 6,
//                              cur_len + 4,
//                              cur_len + 4,
//                              cur_len + 6,
//                              cur_len + 3,
//                              cur_len + 3,
//                              cur_len + 6,
//                              cur_len + 2,
//                              cur_len + 2,
//                              cur_len + 6,
//                              cur_len + 1]);
// }

// /// Calculates the sides of the Hexagon and normals
// fn get_side_hexagon_model(ind1: i32,
//                           ind2: i32,
//                           vertices: &mut Vec<Vertex>,
//                           indices: &mut Vec<u32>) {
//     let cur_len = vertices.len() as u32;
//     let (x1, y1) = hex_corner(world::HEX_OUTER_RADIUS, ind1);
//     let (x2, y2) = hex_corner(world::HEX_OUTER_RADIUS, ind2);
//     let normal = [y1 + y2, x1 + x2, 0.0];

//     // TODO: tex_coords fix
//     vertices.push(Vertex {
//         position: [x1, y1, world::PILLAR_STEP_HEIGHT],
//         normal: normal,
//         radius: 0.0,
//         tex_coords: [0.0, 2.0],
//     });
//     vertices.push(Vertex {
//         position: [x1, y1, 0.0],
//         normal: normal,
//         radius: 0.0,
//         tex_coords: [0.0, 0.0],
//     });
//     vertices.push(Vertex {
//         position: [x2, y2, world::PILLAR_STEP_HEIGHT],
//         normal: normal,
//         radius: 0.0,
//         tex_coords: [1.0, 2.0],
//     });
//     vertices.push(Vertex {
//         position: [x2, y2, 0.0],
//         normal: normal,
//         radius: 0.0,
//         tex_coords: [1.0, 0.0],
//     });

//     indices.append(&mut vec![cur_len + 0,
//                              cur_len + 2,
//                              cur_len + 1,
//                              cur_len + 1,
//                              cur_len + 2,
//                              cur_len + 3]);
// }<|MERGE_RESOLUTION|>--- conflicted
+++ resolved
@@ -1,13 +1,8 @@
-<<<<<<< HEAD
-use glium::Program;
-=======
-
 use base::world;
 use std::f32::consts;
 use world::chunk_view::Vertex;
 use glium::{IndexBuffer, Program, VertexBuffer};
 use glium::index::PrimitiveType;
->>>>>>> b869c56a
 use glium::texture::Texture2d;
 use GameContext;
 use std::rc::Rc;
@@ -21,15 +16,6 @@
     program: Program,
     /// Shadow map shader
     shadow_program: Program,
-<<<<<<< HEAD
-=======
-    /// Vertex buffer for a single `HexPillar`, repeated, scaled and colored as
-    /// needed to draw chunks.
-    pillar_vbuf: VertexBuffer<Vertex>,
-    /// Index Buffer for `pillar_vbuf`.
-    pillar_ibuf: IndexBuffer<u32>,
-    /// Texturemaps for fragment shader
->>>>>>> b869c56a
     pub noise_sand: Texture2d,
     pub noise_snow: Texture2d,
     pub noise_grass: Texture2d,
@@ -48,21 +34,7 @@
 
 impl ChunkRenderer {
     pub fn new(context: Rc<GameContext>) -> Self {
-<<<<<<< HEAD
-=======
-        let mut vertices = Vec::new();
-        let mut indices = Vec::new();
-        get_top_hexagon_model(&mut vertices, &mut indices);
-        get_bottom_hexagon_model(&mut vertices, &mut indices);
-        get_side_hexagon_model(4, 5, &mut vertices, &mut indices);
-        get_side_hexagon_model(1, 2, &mut vertices, &mut indices);
-        get_side_hexagon_model(5, 0, &mut vertices, &mut indices);
-        get_side_hexagon_model(0, 1, &mut vertices, &mut indices);
-        get_side_hexagon_model(3, 4, &mut vertices, &mut indices);
-        get_side_hexagon_model(2, 3, &mut vertices, &mut indices);
-
         // Get a tupel of a heightmap and texturemap
->>>>>>> b869c56a
         let sand = tex_generator::create_texture_maps(GroundMaterial::Sand);
         let snow = tex_generator::create_texture_maps(GroundMaterial::Snow);
         let grass = tex_generator::create_texture_maps(GroundMaterial::Grass);
@@ -73,15 +45,7 @@
         ChunkRenderer {
             program: context.load_program("chunk_std").unwrap(),
             shadow_program: context.load_program("chunk_shadow").unwrap(),
-<<<<<<< HEAD
-=======
-            pillar_vbuf: VertexBuffer::new(context.get_facade(), &vertices).unwrap(),
-            pillar_ibuf: IndexBuffer::new(context.get_facade(),
-                                          PrimitiveType::TrianglesList,
-                                          &indices)
-                .unwrap(),
             // Creating a sampler2D from the texturemap
->>>>>>> b869c56a
             noise_sand: Texture2d::new(context.get_facade(), sand.1).unwrap(),
             noise_snow: Texture2d::new(context.get_facade(), snow.1).unwrap(),
             noise_grass: Texture2d::new(context.get_facade(), grass.1).unwrap(),
@@ -120,18 +84,6 @@
     pub fn shadow_program(&self) -> &Program {
         &self.shadow_program
     }
-<<<<<<< HEAD
-=======
-
-    /// Gets the `VertexBuffer` to use for drawing a pillar
-    pub fn pillar_vertices(&self) -> &VertexBuffer<Vertex> {
-        &self.pillar_vbuf
-    }
-
-    /// Gets the `IndexBuffer` to use for drawing a pillar
-    pub fn pillar_indices(&self) -> &IndexBuffer<u32> {
-        &self.pillar_ibuf
-    }
 }
 
 pub struct HexagonOutline {
@@ -147,14 +99,14 @@
         // Initialize HexagonOutline
         let mut vertices = Vec::new();
         let mut indices = Vec::new();
-        get_top_hexagon_model(&mut vertices, &mut indices);
-        get_bottom_hexagon_model(&mut vertices, &mut indices);
-        get_side_hexagon_model(4, 5, &mut vertices, &mut indices);
-        get_side_hexagon_model(1, 2, &mut vertices, &mut indices);
-        get_side_hexagon_model(5, 0, &mut vertices, &mut indices);
-        get_side_hexagon_model(0, 1, &mut vertices, &mut indices);
-        get_side_hexagon_model(3, 4, &mut vertices, &mut indices);
-        get_side_hexagon_model(2, 3, &mut vertices, &mut indices);
+        // get_top_hexagon_model(&mut vertices, &mut indices);
+        // get_bottom_hexagon_model(&mut vertices, &mut indices);
+        // get_side_hexagon_model(4, 5, &mut vertices, &mut indices);
+        // get_side_hexagon_model(1, 2, &mut vertices, &mut indices);
+        // get_side_hexagon_model(5, 0, &mut vertices, &mut indices);
+        // get_side_hexagon_model(0, 1, &mut vertices, &mut indices);
+        // get_side_hexagon_model(3, 4, &mut vertices, &mut indices);
+        // get_side_hexagon_model(2, 3, &mut vertices, &mut indices);
 
         HexagonOutline {
             program: context.load_program("outline").unwrap(),
@@ -183,118 +135,6 @@
     }
 }
 
-
-
-/// Calculates one Point-coordinates of a Hexagon
-fn hex_corner(size: f32, i: i32) -> (f32, f32) {
-    let angle_deg = 60.0 * (i as f32) + 30.0;
-    let angle_rad = (consts::PI / 180.0) * angle_deg;
-
-    (size * angle_rad.cos(), size * angle_rad.sin())
-}
-
-/// Calculate texture coordinates
-fn tex_map(i: i32) -> (f32, f32) {
-    match i {
-        0 => (1.0 - (0.5 - SQRT_3 / 4.0), 0.25),
-        1 => (1.0 - (0.5 - SQRT_3 / 4.0), 0.75),
-        2 => (0.5, 1.0),
-        3 => (0.5 - SQRT_3 / 4.0, 0.75),
-        4 => (0.5 - SQRT_3 / 4.0, 0.25),
-        5 => (0.5, 0.0),
-        // TODO: ERROR HANDLING
-        _ => (0.0, 0.0),
-    }
-}
-
-/// Calculates the top face of the Hexagon and normals
-fn get_top_hexagon_model(vertices: &mut Vec<Vertex>, indices: &mut Vec<u32>) {
-    let cur_len = vertices.len() as u32;
-    // Corner vertices
-    for i in 0..6 {
-        let (x, y) = hex_corner(world::HEX_OUTER_RADIUS, i);
-
-        let (a, b) = tex_map(i);
-
-        vertices.push(Vertex {
-            position: [x, y, world::PILLAR_STEP_HEIGHT],
-            normal: [0.0, 0.0, 1.0],
-            radius: 1.0,
-            tex_coords: [a, b],
-        });
-    }
-
-    // Central Vertex
-    vertices.push(Vertex {
-        position: [0.0, 0.0, world::PILLAR_STEP_HEIGHT],
-        normal: [0.0, 0.0, 1.0],
-        radius: 0.0,
-        tex_coords: [0.5, 0.5],
-    });
-
-    indices.append(&mut vec![cur_len + 0,
-                             cur_len + 6,
-                             cur_len + 1,
-                             cur_len + 5,
-                             cur_len + 6,
-                             cur_len + 0,
-                             cur_len + 4,
-                             cur_len + 6,
-                             cur_len + 5,
-                             cur_len + 3,
-                             cur_len + 6,
-                             cur_len + 4,
-                             cur_len + 2,
-                             cur_len + 6,
-                             cur_len + 3,
-                             cur_len + 1,
-                             cur_len + 6,
-                             cur_len + 2]);
-}
-
-/// Calculates the bottom face of the Hexagon and the normals
-fn get_bottom_hexagon_model(vertices: &mut Vec<Vertex>, indices: &mut Vec<u32>) {
-    let cur_len = vertices.len() as u32;
-    for i in 0..6 {
-        let (x, y) = hex_corner(world::HEX_OUTER_RADIUS, i);
-
-        let (a, b) = tex_map(i);
-
-        vertices.push(Vertex {
-            position: [x, y, 0.0],
-            normal: [0.0, 0.0, -1.0],
-            radius: 1.0,
-            tex_coords: [a, b],
-        });
-    }
-
-    vertices.push(Vertex {
-        position: [0.0, 0.0, 0.0],
-        normal: [0.0, 0.0, -1.0],
-        radius: 0.0,
-        tex_coords: [0.5, 0.5],
-    });
-
-    indices.append(&mut vec![cur_len + 1,
-                             cur_len + 6,
-                             cur_len + 0,
-                             cur_len + 0,
-                             cur_len + 6,
-                             cur_len + 5,
-                             cur_len + 5,
-                             cur_len + 6,
-                             cur_len + 4,
-                             cur_len + 4,
-                             cur_len + 6,
-                             cur_len + 3,
-                             cur_len + 3,
-                             cur_len + 6,
-                             cur_len + 2,
-                             cur_len + 2,
-                             cur_len + 6,
-                             cur_len + 1]);
->>>>>>> b869c56a
-}
 
 
 // /// Calculates one Point-coordinates of a Hexagon
