<<<<<<< HEAD
use base::world::{CHUNK_SIZE, Chunk, HexPillar, PropType};
=======
use base::world::{Chunk, ChunkIndex, HexPillar, PropType, World};
>>>>>>> 2d03ebf8
use base::math::*;
use glium::{self, DrawParameters, VertexBuffer};
use glium::draw_parameters::{BackfaceCullingMode, DepthTest};
use glium::backend::Facade;
use glium::texture::Texture2d;
use glium::uniforms::SamplerWrapFunction;
use glium::uniforms::MinifySamplerFilter;
use Camera;
use SimpleCull;
use LOCATION;
use util::ToArr;
use view::{PlantRenderer, PlantView};
use world::ChunkRenderer;
use std::rc::Rc;
use base::world::ground::GroundMaterial;

/// Graphical representation of the `base::Chunk`.
pub struct ChunkView {
    offset: AxialPoint,
    renderer: Rc<ChunkRenderer>,
    plant_renderer: Rc<PlantRenderer>,
    pillars: Vec<PillarView>,
    /// Instance data buffer.
    pillar_buf: VertexBuffer<Instance>,
    // save corner positions for draw
    corner_ps: Vec<Point3f>,
}

impl ChunkView {
    /// Creates the graphical representation of given chunk at the given chunk
    /// offset
    pub fn from_chunk<F: Facade>(chunk: &Chunk,
                                 offset: AxialPoint,
                                 chunk_renderer: Rc<ChunkRenderer>,
                                 plant_renderer: Rc<PlantRenderer>,
                                 facade: &F)
                                 -> Self {

        let mut sections = Vec::new();
        let mut pillars = Vec::new();
<<<<<<< HEAD
        let mut i = 0;
        let mut vec = Vec::new();
        {
            // scope so we can borrow mut vec
            let mut c = |x, pos: Point2f, z| {
                if x == 0 || x == CHUNK_SIZE || x == (CHUNK_SIZE * CHUNK_SIZE - CHUNK_SIZE) ||
                   x == (CHUNK_SIZE * CHUNK_SIZE - 1) {
                    vec.push(Point3f::new(pos.x, pos.y, z));
                }
            };
            for (axial, pillar) in chunk.pillars() {
                let pos = offset.to_real() + axial.to_real();
                let height = 150.;
                // save if corner (assume fixed location of corners)
                c(i, pos, height);
                c(i, pos, 0.);
                i += 1;
                pillars.push(PillarView::from_pillar(pos, pillar, plant_renderer.clone(), facade));
                for section in pillar.sections() {
                    let g = match section.ground {
                        GroundMaterial::Grass => 1,
                        GroundMaterial::Sand => 2,
                        GroundMaterial::Snow => 3,
                        GroundMaterial::Dirt => 4,
                        GroundMaterial::Stone => 5,
                        GroundMaterial::JungleGrass => 1,
                        GroundMaterial::Mulch => 7,
                        GroundMaterial::Debug => 8,
                    };
                    sections.push(Instance {
                        material_color: section.ground.get_color(),
                        ground: g,
                        offset: [pos.x, pos.y, section.bottom.to_real()],
                        height: (section.top.units() - section.bottom.units()) as f32,
                    });
                }
=======

        for (axial, pillar) in chunk.pillars() {
            let pos = offset.to_real() + axial.to_real();
            pillars.push(PillarView::from_pillar(pillar, plant_renderer.clone(), facade));
            for section in pillar.sections() {

                // matching the ground for texturing
                let g = match section.ground {
                    GroundMaterial::Grass => 1,
                    GroundMaterial::Sand => 2,
                    GroundMaterial::Snow => 3,
                    GroundMaterial::Dirt => 4,
                    GroundMaterial::Stone => 5,
                    GroundMaterial::JungleGrass => 1,
                    GroundMaterial::Mulch => 7,
                    GroundMaterial::Debug => 8,
                };
                sections.push(Instance {
                    material_color: section.ground.get_color(),
                    ground: g,
                    offset: [pos.x, pos.y, section.bottom.to_real()],
                    height: (section.top.units() - section.bottom.units()) as f32,
                });
>>>>>>> 2d03ebf8
            }
        }

        ChunkView {
            offset: offset,
            plant_renderer: plant_renderer,
            renderer: chunk_renderer,
            pillars: pillars,
            pillar_buf: VertexBuffer::dynamic(facade, &sections).unwrap(),
            corner_ps: vec,
        }
    }

    pub fn draw_shadow<S: glium::Surface>(&self, surface: &mut S, camera: &Camera) {
        let uniforms = uniform! {
            proj_matrix: camera.proj_matrix().to_arr(),
            view_matrix: camera.view_matrix().to_arr(),
        };

        let params = DrawParameters {
            depth: glium::Depth {
                write: true,
                test: DepthTest::IfLess,
                ..Default::default()
            },
            backface_culling: BackfaceCullingMode::CullClockwise,
            multisampling: true,
            ..Default::default()
        };

        surface.draw((self.renderer.pillar_vertices(), self.pillar_buf.per_instance().unwrap()),
                  self.renderer.pillar_indices(),
                  self.renderer.shadow_program(),
                  &uniforms,
                  &params)
            .unwrap();

        for pillar in &self.pillars {
            for plant in &pillar.plants {
                plant.draw_shadow(surface, camera);
            }
        }
    }

    pub fn update<F: Facade>(&mut self, facade: &F, world: &mut World) {
        let chunk = world.chunk_at(ChunkIndex(self.offset));

        if chunk.is_none() {
            return;
        }

        let mut sections = Vec::new();
        let mut pillars = Vec::new();

        for (axial, pillar) in chunk.unwrap().pillars() {
            let pos = self.offset.to_real() + axial.to_real();
            pillars.push(PillarView::from_pillar(pillar, self.plant_renderer.clone(), facade));
            for section in pillar.sections() {
                let g = match section.ground {
                    GroundMaterial::Grass => 1,
                    GroundMaterial::Sand => 2,
                    GroundMaterial::Snow => 3,
                    GroundMaterial::Dirt => 4,
                    GroundMaterial::Stone => 5,
                    GroundMaterial::JungleGrass => 1,
                    GroundMaterial::Mulch => 7,
                    GroundMaterial::Debug => 8,
                };
                sections.push(Instance {
                    ground: g,
                    material_color: section.ground.get_color(),
                    offset: [pos.x, pos.y, section.bottom.to_real()],
                    height: (section.top.units() - section.bottom.units()) as f32,
                });
            }
        }
        self.pillar_buf = VertexBuffer::dynamic(facade, &sections).unwrap();
    }

    pub fn draw<S: glium::Surface>(&self,
                                   surface: &mut S,
                                   camera: &Camera,
                                   shadow_map: &Texture2d,
                                   depth_view_proj: &Matrix4<f32>,
                                   sun_dir: Vector3f,
                                   frustum: &SimpleCull) {
        // such skill much wow :D
        let mut i = 0;
        let mut c = || {
            let a = i;
            i += 1;
            &self.corner_ps[a]
        };
        let corner = [c(), c(), c(), c(), c(), c(), c(), c()];

        let render = match frustum.is_vis(corner) {
            LOCATION::Outside => 0,
            LOCATION::Inside => 1,
            LOCATION::Intersect => 1,
        };
        if render == 0 {
            return;
        }
        let uniforms = uniform! {
            proj_matrix: camera.proj_matrix().to_arr(),
            view_matrix: camera.view_matrix().to_arr(),
            shadow_map: shadow_map.sampled().wrap_function(SamplerWrapFunction::Clamp),
            depth_view_proj: depth_view_proj.to_arr(),
            sun_dir: sun_dir.to_arr(),
            cam_pos: camera.position.to_arr(),

            // Mipmapping and repeating the textures
            sand_texture:  self.renderer.noise_sand.sampled()
                .minify_filter(MinifySamplerFilter::NearestMipmapLinear)
                .wrap_function(SamplerWrapFunction::Repeat),
            snow_texture:  self.renderer.noise_snow.sampled()
                .minify_filter(MinifySamplerFilter::NearestMipmapLinear)
                .wrap_function(SamplerWrapFunction::Repeat),
            grass_texture: self.renderer.noise_grass.sampled()
                .minify_filter(MinifySamplerFilter::NearestMipmapLinear)
                .wrap_function(SamplerWrapFunction::Repeat),
            stone_texture: self.renderer.noise_stone.sampled()
                .minify_filter(MinifySamplerFilter::NearestMipmapLinear)
                .wrap_function(SamplerWrapFunction::Repeat),
            dirt_texture: self.renderer.noise_dirt.sampled()
                .minify_filter(MinifySamplerFilter::NearestMipmapLinear)
                .wrap_function(SamplerWrapFunction::Repeat),
            mulch_texture: self.renderer.noise_mulch.sampled()
                .minify_filter(MinifySamplerFilter::NearestMipmapLinear)
                .wrap_function(SamplerWrapFunction::Repeat),

            normal_sand: &self.renderer.normal_sand,
            normal_snow: &self.renderer.normal_snow,
            normal_grass: &self.renderer.normal_grass,
            normal_stone: &self.renderer.normal_stone,
            normal_dirt: &self.renderer.normal_dirt,
            normal_mulch: &self.renderer.normal_mulch,
        };
        let params = DrawParameters {
            depth: glium::Depth {
                write: true,
                test: DepthTest::IfLess,
                ..Default::default()
            },
            backface_culling: BackfaceCullingMode::CullCounterClockwise,
            ..Default::default()
        };

        // Draw hexagons
        surface.draw((self.renderer.pillar_vertices(), self.pillar_buf.per_instance().unwrap()),
                  self.renderer.pillar_indices(),
                  self.renderer.program(),
                  &uniforms,
                  &params)
            .unwrap();
    }
}


/// Vertex type used to render chunks (or hex pillars).
#[derive(Debug, Copy, Clone)]
pub struct Vertex {
    pub position: [f32; 3],
    pub normal: [f32; 3],
    pub radius: f32,
    pub tex_coords: [f32; 2],
}

implement_vertex!(Vertex, position, normal, radius, tex_coords);

/// Instance data for each pillar section.
#[derive(Debug, Copy, Clone)]
pub struct Instance {
    ground: i32,
    /// Material color.
    material_color: [f32; 3],
    /// Offset in world coordinates.
    offset: [f32; 3],
    /// Pillar height.
    height: f32,
}

implement_vertex!(Instance, material_color, offset, ground, height);

pub struct PillarView {
    plants: Vec<PlantView>,
}

impl PillarView {
    // fn from_pillar<F: Facade>( pos: Point2f,
    fn from_pillar<F: Facade>(pillar: &HexPillar,
                              plant_renderer: Rc<PlantRenderer>,
                              facade: &F)
                              -> PillarView {
        PillarView {
            plants: pillar.props()
                .iter()
                .map(|prop| {
                    match prop.prop {
                        PropType::Plant(ref plant) => {
                            PlantView::from_plant(plant, plant_renderer.clone(), facade)
                        }
                    }
                })
                .collect(),
        }
    }
}<|MERGE_RESOLUTION|>--- conflicted
+++ resolved
@@ -1,8 +1,4 @@
-<<<<<<< HEAD
-use base::world::{CHUNK_SIZE, Chunk, HexPillar, PropType};
-=======
-use base::world::{Chunk, ChunkIndex, HexPillar, PropType, World};
->>>>>>> 2d03ebf8
+use base::world::{CHUNK_SIZE, Chunk, ChunkIndex, HexPillar, PropType, World};
 use base::math::*;
 use glium::{self, DrawParameters, VertexBuffer};
 use glium::draw_parameters::{BackfaceCullingMode, DepthTest};
@@ -43,7 +39,6 @@
 
         let mut sections = Vec::new();
         let mut pillars = Vec::new();
-<<<<<<< HEAD
         let mut i = 0;
         let mut vec = Vec::new();
         {
@@ -61,7 +56,7 @@
                 c(i, pos, height);
                 c(i, pos, 0.);
                 i += 1;
-                pillars.push(PillarView::from_pillar(pos, pillar, plant_renderer.clone(), facade));
+                pillars.push(PillarView::from_pillar(pillar, plant_renderer.clone(), facade));
                 for section in pillar.sections() {
                     let g = match section.ground {
                         GroundMaterial::Grass => 1,
@@ -80,31 +75,6 @@
                         height: (section.top.units() - section.bottom.units()) as f32,
                     });
                 }
-=======
-
-        for (axial, pillar) in chunk.pillars() {
-            let pos = offset.to_real() + axial.to_real();
-            pillars.push(PillarView::from_pillar(pillar, plant_renderer.clone(), facade));
-            for section in pillar.sections() {
-
-                // matching the ground for texturing
-                let g = match section.ground {
-                    GroundMaterial::Grass => 1,
-                    GroundMaterial::Sand => 2,
-                    GroundMaterial::Snow => 3,
-                    GroundMaterial::Dirt => 4,
-                    GroundMaterial::Stone => 5,
-                    GroundMaterial::JungleGrass => 1,
-                    GroundMaterial::Mulch => 7,
-                    GroundMaterial::Debug => 8,
-                };
-                sections.push(Instance {
-                    material_color: section.ground.get_color(),
-                    ground: g,
-                    offset: [pos.x, pos.y, section.bottom.to_real()],
-                    height: (section.top.units() - section.bottom.units()) as f32,
-                });
->>>>>>> 2d03ebf8
             }
         }
 
