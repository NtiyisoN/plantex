use base::world::{CHUNK_SIZE, Chunk, ChunkIndex, HexPillar, PropType, World};
use base::math::*;
use glium::{self, DrawParameters, VertexBuffer};
use glium::draw_parameters::{BackfaceCullingMode, DepthTest};
use glium::backend::Facade;
use glium::texture::Texture2d;
use glium::uniforms::SamplerWrapFunction;
use glium::uniforms::MinifySamplerFilter;
use Camera;
<<<<<<< HEAD
use DayTime;
=======
use SimpleCull;
use LOCATION;
>>>>>>> b9dba994
use util::ToArr;
use view::{PlantRenderer, PlantView};
use world::ChunkRenderer;
use std::rc::Rc;
use base::world::ground::GroundMaterial;

/// Graphical representation of the `base::Chunk`.
pub struct ChunkView {
    offset: AxialPoint,
    renderer: Rc<ChunkRenderer>,
    plant_renderer: Rc<PlantRenderer>,
    pillars: Vec<PillarView>,
    /// Instance data buffer.
    pillar_buf: VertexBuffer<Instance>,
    // save corner positions for draw
    corner_ps: Vec<Point3f>,
}

impl ChunkView {
    /// Creates the graphical representation of given chunk at the given chunk
    /// offset
    pub fn from_chunk<F: Facade>(chunk: &Chunk,
                                 offset: AxialPoint,
                                 chunk_renderer: Rc<ChunkRenderer>,
                                 plant_renderer: Rc<PlantRenderer>,
                                 facade: &F)
                                 -> Self {

        let mut sections = Vec::new();
        let mut pillars = Vec::new();
        let mut i = 0;
        let mut vec = Vec::new();
        {
            // scope so we can borrow mut vec
            let mut c = |x, pos: Point2f, z| {
                if x == 0 || x == CHUNK_SIZE || x == (CHUNK_SIZE * CHUNK_SIZE - CHUNK_SIZE) ||
                   x == (CHUNK_SIZE * CHUNK_SIZE - 1) {
                    vec.push(Point3f::new(pos.x, pos.y, z));
                }
            };
            for (axial, pillar) in chunk.pillars() {
                let pos = offset.to_real() + axial.to_real();
                let height = 150.;
                // save if corner (assume fixed location of corners)
                c(i, pos, height);
                c(i, pos, 0.);
                i += 1;
                pillars.push(PillarView::from_pillar(pillar, plant_renderer.clone(), facade));
                for section in pillar.sections() {
                    let g = match section.ground {
                        GroundMaterial::Grass => 1,
                        GroundMaterial::Sand => 2,
                        GroundMaterial::Snow => 3,
                        GroundMaterial::Dirt => 4,
                        GroundMaterial::Stone => 5,
                        GroundMaterial::JungleGrass => 1,
                        GroundMaterial::Mulch => 7,
                        GroundMaterial::Debug => 8,
                    };
                    sections.push(Instance {
                        material_color: section.ground.get_color(),
                        ground: g,
                        offset: [pos.x, pos.y, section.bottom.to_real()],
                        height: (section.top.units() - section.bottom.units()) as f32,
                    });
                }
            }
        }

        ChunkView {
            offset: offset,
            plant_renderer: plant_renderer,
            renderer: chunk_renderer,
            pillars: pillars,
            pillar_buf: VertexBuffer::dynamic(facade, &sections).unwrap(),
            corner_ps: vec,
        }
    }

    pub fn draw_shadow<S: glium::Surface>(&self, surface: &mut S, camera: &Camera) {
        let uniforms = uniform! {
            proj_matrix: camera.proj_matrix().to_arr(),
            view_matrix: camera.view_matrix().to_arr(),
        };

        let params = DrawParameters {
            depth: glium::Depth {
                write: true,
                test: DepthTest::IfLess,
                ..Default::default()
            },
            backface_culling: BackfaceCullingMode::CullClockwise,
            multisampling: true,
            ..Default::default()
        };

        surface.draw((self.renderer.pillar_vertices(), self.pillar_buf.per_instance().unwrap()),
                  self.renderer.pillar_indices(),
                  self.renderer.shadow_program(),
                  &uniforms,
                  &params)
            .unwrap();

        for pillar in &self.pillars {
            for plant in &pillar.plants {
                plant.draw_shadow(surface, camera);
            }
        }
    }

    pub fn update<F: Facade>(&mut self, facade: &F, world: &mut World) {
        let chunk = world.chunk_at(ChunkIndex(self.offset));

        if chunk.is_none() {
            return;
        }

        let mut sections = Vec::new();
        let mut pillars = Vec::new();

        for (axial, pillar) in chunk.unwrap().pillars() {
            let pos = self.offset.to_real() + axial.to_real();
            pillars.push(PillarView::from_pillar(pillar, self.plant_renderer.clone(), facade));
            for section in pillar.sections() {
                let g = match section.ground {
                    GroundMaterial::Grass => 1,
                    GroundMaterial::Sand => 2,
                    GroundMaterial::Snow => 3,
                    GroundMaterial::Dirt => 4,
                    GroundMaterial::Stone => 5,
                    GroundMaterial::JungleGrass => 1,
                    GroundMaterial::Mulch => 7,
                    GroundMaterial::Debug => 8,
                };
                sections.push(Instance {
                    ground: g,
                    material_color: section.ground.get_color(),
                    offset: [pos.x, pos.y, section.bottom.to_real()],
                    height: (section.top.units() - section.bottom.units()) as f32,
                });
            }
        }
        self.pillar_buf = VertexBuffer::dynamic(facade, &sections).unwrap();
    }

    pub fn draw<S: glium::Surface>(&self,
                                   surface: &mut S,
                                   camera: &Camera,
                                   shadow_map: &Texture2d,
                                   depth_view_proj: &Matrix4<f32>,
<<<<<<< HEAD
                                   daytime: &DayTime,
                                   sun_dir: Vector3f) {
=======
                                   sun_dir: Vector3f,
                                   frustum: &SimpleCull) {
        // such skill much wow :D
        let mut i = 0;
        let mut c = || {
            let a = i;
            i += 1;
            &self.corner_ps[a]
        };
        let corner = [c(), c(), c(), c(), c(), c(), c(), c()];

        let render = match frustum.is_vis(corner) {
            LOCATION::Outside => 0,
            LOCATION::Inside => 1,
            LOCATION::Intersect => 1,
        };
        if render == 0 {
            return;
        }
>>>>>>> b9dba994
        let uniforms = uniform! {
            proj_matrix: camera.proj_matrix().to_arr(),
            view_matrix: camera.view_matrix().to_arr(),
            shadow_map: shadow_map.sampled().wrap_function(SamplerWrapFunction::Clamp),
            depth_view_proj: depth_view_proj.to_arr(),
            sun_dir: sun_dir.to_arr(),
            cam_pos: camera.position.to_arr(),
            sun_color: daytime.get_sun_color().to_arr(),
            sky_light: daytime.get_sky_light().to_arr(),

            // Mipmapping and repeating the textures
            sand_texture:  self.renderer.noise_sand.sampled()
                .minify_filter(MinifySamplerFilter::NearestMipmapLinear)
                .wrap_function(SamplerWrapFunction::Repeat),
            snow_texture:  self.renderer.noise_snow.sampled()
                .minify_filter(MinifySamplerFilter::NearestMipmapLinear)
                .wrap_function(SamplerWrapFunction::Repeat),
            grass_texture: self.renderer.noise_grass.sampled()
                .minify_filter(MinifySamplerFilter::NearestMipmapLinear)
                .wrap_function(SamplerWrapFunction::Repeat),
            stone_texture: self.renderer.noise_stone.sampled()
                .minify_filter(MinifySamplerFilter::NearestMipmapLinear)
                .wrap_function(SamplerWrapFunction::Repeat),
            dirt_texture: self.renderer.noise_dirt.sampled()
                .minify_filter(MinifySamplerFilter::NearestMipmapLinear)
                .wrap_function(SamplerWrapFunction::Repeat),
            mulch_texture: self.renderer.noise_mulch.sampled()
                .minify_filter(MinifySamplerFilter::NearestMipmapLinear)
                .wrap_function(SamplerWrapFunction::Repeat),

            normal_sand: &self.renderer.normal_sand,
            normal_snow: &self.renderer.normal_snow,
            normal_grass: &self.renderer.normal_grass,
            normal_stone: &self.renderer.normal_stone,
            normal_dirt: &self.renderer.normal_dirt,
            normal_mulch: &self.renderer.normal_mulch,
        };
        let params = DrawParameters {
            depth: glium::Depth {
                write: true,
                test: DepthTest::IfLess,
                ..Default::default()
            },
            backface_culling: BackfaceCullingMode::CullCounterClockwise,
            ..Default::default()
        };

        // Draw hexagons
        surface.draw((self.renderer.pillar_vertices(), self.pillar_buf.per_instance().unwrap()),
                  self.renderer.pillar_indices(),
                  self.renderer.program(),
                  &uniforms,
                  &params)
            .unwrap();
    }
}


/// Vertex type used to render chunks (or hex pillars).
#[derive(Debug, Copy, Clone)]
pub struct Vertex {
    pub position: [f32; 3],
    pub normal: [f32; 3],
    pub radius: f32,
    pub tex_coords: [f32; 2],
}

implement_vertex!(Vertex, position, normal, radius, tex_coords);

/// Instance data for each pillar section.
#[derive(Debug, Copy, Clone)]
pub struct Instance {
    ground: i32,
    /// Material color.
    material_color: [f32; 3],
    /// Offset in world coordinates.
    offset: [f32; 3],
    /// Pillar height.
    height: f32,
}

implement_vertex!(Instance, material_color, offset, ground, height);

pub struct PillarView {
    plants: Vec<PlantView>,
}

impl PillarView {
    // fn from_pillar<F: Facade>( pos: Point2f,
    fn from_pillar<F: Facade>(pillar: &HexPillar,
                              plant_renderer: Rc<PlantRenderer>,
                              facade: &F)
                              -> PillarView {
        PillarView {
            plants: pillar.props()
                .iter()
                .map(|prop| {
                    match prop.prop {
                        PropType::Plant(ref plant) => {
                            PlantView::from_plant(plant, plant_renderer.clone(), facade)
                        }
                    }
                })
                .collect(),
        }
    }
}<|MERGE_RESOLUTION|>--- conflicted
+++ resolved
@@ -7,12 +7,9 @@
 use glium::uniforms::SamplerWrapFunction;
 use glium::uniforms::MinifySamplerFilter;
 use Camera;
-<<<<<<< HEAD
 use DayTime;
-=======
 use SimpleCull;
 use LOCATION;
->>>>>>> b9dba994
 use util::ToArr;
 use view::{PlantRenderer, PlantView};
 use world::ChunkRenderer;
@@ -163,10 +160,7 @@
                                    camera: &Camera,
                                    shadow_map: &Texture2d,
                                    depth_view_proj: &Matrix4<f32>,
-<<<<<<< HEAD
                                    daytime: &DayTime,
-                                   sun_dir: Vector3f) {
-=======
                                    sun_dir: Vector3f,
                                    frustum: &SimpleCull) {
         // such skill much wow :D
@@ -186,7 +180,6 @@
         if render == 0 {
             return;
         }
->>>>>>> b9dba994
         let uniforms = uniform! {
             proj_matrix: camera.proj_matrix().to_arr(),
             view_matrix: camera.view_matrix().to_arr(),
