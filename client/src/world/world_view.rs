use base::world::{self, Chunk, ChunkIndex};
use base::prop::Plant;
use base::math::*;
use glium::backend::Facade;
use glium::{self, DepthTest, DrawParameters, LinearBlendingFactor};
use glium::draw_parameters::BlendingFunction;
use glium::texture::Texture2d;
use Camera;
use std::collections::HashMap;
use std::rc::Rc;
use view::PlantRenderer;
use world::ChunkRenderer;
use world::HexagonOutline;
use GameContext;
use util::ToArr;

pub use world::chunk_view::ChunkView;
pub use view::PlantView;

/// Graphical representation of the `base::World`.
pub struct WorldView {
    chunks: HashMap<ChunkIndex, ChunkView>,
    chunk_renderer: Rc<ChunkRenderer>,
    plant_renderer: Rc<PlantRenderer>,
<<<<<<< HEAD
    pub outline: HexagonOutline,
=======
    plant_views: HashMap<ChunkIndex, Vec<PlantView>>,
    plant_list: Vec<Plant>,
>>>>>>> 0c22082a
}

impl WorldView {
    pub fn new(context: Rc<GameContext>, plant_list: Vec<Plant>) -> Self {
        let plant_renderer = Rc::new(PlantRenderer::new(context.clone()));
        let chunk_renderer = Rc::new(ChunkRenderer::new(context.clone()));

        WorldView {
            chunks: HashMap::new(),
            chunk_renderer: chunk_renderer,
            plant_renderer: plant_renderer,
<<<<<<< HEAD
            outline: HexagonOutline::new(context),
=======
            plant_views: HashMap::new(),
            plant_list: plant_list,
>>>>>>> 0c22082a
        }
    }

    pub fn refresh_chunk<F: Facade>(&mut self, chunk_pos: ChunkIndex, chunk: &Chunk, facade: &F) {
        self.chunks.insert(chunk_pos,
                           ChunkView::from_chunk(chunk,
                                                 AxialPoint::new(chunk_pos.0.q *
                                                                 (1 * world::CHUNK_SIZE as i32),
                                                                 chunk_pos.0.r *
                                                                 (1 * world::CHUNK_SIZE as i32)),
                                                 self.chunk_renderer.clone(),
                                                 self.plant_renderer.clone(),
                                                 facade));

        for (pillar_pos, pillar) in chunk.pillars() {
            for prop in pillar.props() {
                let plant = &self.plant_list[prop.plant_index];
                let real_pos = pillar_pos.to_real();
                let real_chunk_pos = (chunk_pos.0 * world::CHUNK_SIZE as i32).to_real();

                self.plant_views
                    .entry(chunk_pos)
                    .or_insert(Vec::new())
                    .push(PlantView::from_plant(Point3f::new(real_chunk_pos.x + real_pos.x,
                                                             real_chunk_pos.y + real_pos.y,
                                                             prop.baseline.units() as f32 *
                                                             world::PILLAR_STEP_HEIGHT),
                                                &plant,
                                                self.plant_renderer.clone(),
                                                facade));
            }
        }
    }

    pub fn get_chunk_view(&self, index: &ChunkIndex) -> Option<&ChunkView> {
        self.chunks.get(&index)
    }

    pub fn get_chunk_view_mut(&mut self, index: &ChunkIndex) -> Option<&mut ChunkView> {
        self.chunks.get_mut(&index)
    }

    pub fn remove_chunk(&mut self, chunk_pos: ChunkIndex) {
        self.chunks.remove(&chunk_pos);
        self.plant_views.remove(&chunk_pos);
    }

    pub fn draw_shadow<S: glium::Surface>(&self, surface: &mut S, camera: &Camera) {
        for chunkview in self.chunks.values() {
            chunkview.draw_shadow(surface, camera);
        }
    }

    pub fn draw<S: glium::Surface>(&self,
                                   surface: &mut S,
                                   camera: &Camera,
                                   shadow_map: &Texture2d,
                                   depth_view_proj: &Matrix4<f32>,
                                   sun_dir: Vector3f) {
        for chunkview in self.chunks.values() {
            chunkview.draw(surface, camera, shadow_map, depth_view_proj, sun_dir);
        }
<<<<<<< HEAD
        if self.outline.display {
            // Draw outline
            let outline_params = DrawParameters {
                depth: glium::Depth {
                    write: false,
                    test: DepthTest::Overwrite,
                    ..Default::default()
                },
                blend: glium::Blend {
                    color: BlendingFunction::Addition {
                        source: LinearBlendingFactor::SourceAlpha,
                        destination: LinearBlendingFactor::OneMinusSourceAlpha,
                    },
                    ..Default::default()
                },
                ..Default::default()
            };

            // println!("DRAW: {:?}", self.outline.position().to_arr());
            let outline_uniforms = uniform! {
              outline_pos: self.outline.position().to_arr(),
              proj_matrix: camera.proj_matrix().to_arr(),
              view_matrix: camera.view_matrix().to_arr(),
              transformation: [
                  [1.5, 0.0, 0.0, 0.0],
                  [0.0, 1.5, 0.0, 0.0],
                  [0.0, 0.0, 1.5, 0.0],
                  [0.0, 0.0, 0.0, 1.0f32]
              ],
            };

            surface.draw(self.outline.vertices(),
                      self.outline.indices(),
                      self.outline.program(),
                      &outline_uniforms,
                      &outline_params)
                .unwrap();
=======

        for plantview_vec in self.plant_views.values() {
            for plantview in plantview_vec {
                plantview.draw(surface, camera, shadow_map, depth_view_proj, sun_dir);
            }
>>>>>>> 0c22082a
        }
    }
}<|MERGE_RESOLUTION|>--- conflicted
+++ resolved
@@ -22,12 +22,9 @@
     chunks: HashMap<ChunkIndex, ChunkView>,
     chunk_renderer: Rc<ChunkRenderer>,
     plant_renderer: Rc<PlantRenderer>,
-<<<<<<< HEAD
     pub outline: HexagonOutline,
-=======
     plant_views: HashMap<ChunkIndex, Vec<PlantView>>,
     plant_list: Vec<Plant>,
->>>>>>> 0c22082a
 }
 
 impl WorldView {
@@ -39,12 +36,9 @@
             chunks: HashMap::new(),
             chunk_renderer: chunk_renderer,
             plant_renderer: plant_renderer,
-<<<<<<< HEAD
             outline: HexagonOutline::new(context),
-=======
             plant_views: HashMap::new(),
             plant_list: plant_list,
->>>>>>> 0c22082a
         }
     }
 
@@ -107,7 +101,6 @@
         for chunkview in self.chunks.values() {
             chunkview.draw(surface, camera, shadow_map, depth_view_proj, sun_dir);
         }
-<<<<<<< HEAD
         if self.outline.display {
             // Draw outline
             let outline_params = DrawParameters {
@@ -145,13 +138,12 @@
                       &outline_uniforms,
                       &outline_params)
                 .unwrap();
-=======
 
-        for plantview_vec in self.plant_views.values() {
-            for plantview in plantview_vec {
-                plantview.draw(surface, camera, shadow_map, depth_view_proj, sun_dir);
+            for plantview_vec in self.plant_views.values() {
+                for plantview in plantview_vec {
+                    plantview.draw(surface, camera, shadow_map, depth_view_proj, sun_dir);
+                }
             }
->>>>>>> 0c22082a
         }
     }
 }