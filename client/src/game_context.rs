use glium::backend::glutin_backend::GlutinFacade;
use glium::program;
use glium::Program;
use glium::program;
use super::Config;
use std::fs::File;
use std::io::{self, Read};
use std::error::Error;

#[derive(Clone)]
pub struct GameContext {
    facade: GlutinFacade,
    config: Config, // TODO: we might want to wrap it into `Rc` (performance)
}

impl GameContext {
    pub fn new(facade: GlutinFacade, config: Config) -> Self {
        GameContext {
            facade: facade,
            config: config,
        }
    }

    pub fn get_facade(&self) -> &GlutinFacade {
        &self.facade
    }

    pub fn get_config(&self) -> &Config {
        &self.config
    }

    /// Loads vertex and fragment shader automatically to prevent recompiling
    /// the application
    /// everytime a shader is changed.
    pub fn load_program(&self, shader: &str) -> Result<Program, Box<Error>> {
        fn load_if_present(path: &str) -> Result<String, io::Error> {
            let mut f = try!(File::open(path));
            let mut buf = String::new();
            try!(f.read_to_string(&mut buf));
            Ok(buf)
        }

        let mut vert = try!(File::open(&format!("client/shader/{}.vert", shader)));
        let mut frag = try!(File::open(&format!("client/shader/{}.frag", shader)));
<<<<<<< HEAD
        // let geo_file = File::open(&format!("client/shader/{}.geo", shader));
=======
        let geo_file = File::open(&format!("client/shader/{}.geo", shader));
>>>>>>> d228da4a

        let mut vert_buf = String::new();
        let mut frag_buf = String::new();
        try!(vert.read_to_string(&mut vert_buf));
        try!(frag.read_to_string(&mut frag_buf));

<<<<<<< HEAD
        let tcs = load_if_present(&format!("client/shader/{}.tcs", shader)).ok();
        let tes = load_if_present(&format!("client/shader/{}.tes", shader)).ok();

        let source = program::SourceCode {
            vertex_shader: &vert_buf,
            tessellation_control_shader: tcs.as_ref().map(|s| s.as_str()),
            tessellation_evaluation_shader: tes.as_ref().map(|s| s.as_str()),
            geometry_shader: None,
            fragment_shader: &frag_buf,
        };

        let prog = Program::new(&self.facade, source);
=======
        let prog;
        match geo_file {
            Ok(mut n) => {
                let mut geo_buf = String::new();
                let mut tcs_file = try!(File::open(&format!("client/shader/{}.tcs", shader)));
                let mut tes_file = try!(File::open(&format!("client/shader/{}.tes", shader)));
                let mut tcs_buf = String::new();
                let mut tes_buf = String::new();
                try!(tcs_file.read_to_string(&mut tcs_buf));
                try!(tes_file.read_to_string(&mut tes_buf));

                try!(n.read_to_string(&mut geo_buf));
                // prog = Program::from_source(&self.facade, &vert_buf, &frag_buf,
                // Some(&geo_buf));
                let source = program::SourceCode {
                    vertex_shader: &vert_buf,
                    tessellation_control_shader: Some(&tcs_buf),
                    tessellation_evaluation_shader: Some(&tes_buf),
                    geometry_shader: None,
                    fragment_shader: &frag_buf,
                };

                // prog = Program::from_source(&self.facade, &vert_buf, &frag_buf, None);
                prog = Program::new(&self.facade, source);
            }
            Err(_) => prog = Program::from_source(&self.facade, &vert_buf, &frag_buf, None),
        };
>>>>>>> d228da4a
        if let Err(ref e) = prog {
            warn!("failed to compile program '{}':\n{}", shader, e);
        }
        Ok(try!(prog))
    }
}<|MERGE_RESOLUTION|>--- conflicted
+++ resolved
@@ -42,18 +42,13 @@
 
         let mut vert = try!(File::open(&format!("client/shader/{}.vert", shader)));
         let mut frag = try!(File::open(&format!("client/shader/{}.frag", shader)));
-<<<<<<< HEAD
         // let geo_file = File::open(&format!("client/shader/{}.geo", shader));
-=======
-        let geo_file = File::open(&format!("client/shader/{}.geo", shader));
->>>>>>> d228da4a
 
         let mut vert_buf = String::new();
         let mut frag_buf = String::new();
         try!(vert.read_to_string(&mut vert_buf));
         try!(frag.read_to_string(&mut frag_buf));
 
-<<<<<<< HEAD
         let tcs = load_if_present(&format!("client/shader/{}.tcs", shader)).ok();
         let tes = load_if_present(&format!("client/shader/{}.tes", shader)).ok();
 
@@ -66,35 +61,6 @@
         };
 
         let prog = Program::new(&self.facade, source);
-=======
-        let prog;
-        match geo_file {
-            Ok(mut n) => {
-                let mut geo_buf = String::new();
-                let mut tcs_file = try!(File::open(&format!("client/shader/{}.tcs", shader)));
-                let mut tes_file = try!(File::open(&format!("client/shader/{}.tes", shader)));
-                let mut tcs_buf = String::new();
-                let mut tes_buf = String::new();
-                try!(tcs_file.read_to_string(&mut tcs_buf));
-                try!(tes_file.read_to_string(&mut tes_buf));
-
-                try!(n.read_to_string(&mut geo_buf));
-                // prog = Program::from_source(&self.facade, &vert_buf, &frag_buf,
-                // Some(&geo_buf));
-                let source = program::SourceCode {
-                    vertex_shader: &vert_buf,
-                    tessellation_control_shader: Some(&tcs_buf),
-                    tessellation_evaluation_shader: Some(&tes_buf),
-                    geometry_shader: None,
-                    fragment_shader: &frag_buf,
-                };
-
-                // prog = Program::from_source(&self.facade, &vert_buf, &frag_buf, None);
-                prog = Program::new(&self.facade, source);
-            }
-            Err(_) => prog = Program::from_source(&self.facade, &vert_buf, &frag_buf, None),
-        };
->>>>>>> d228da4a
         if let Err(ref e) = prog {
             warn!("failed to compile program '{}':\n{}", shader, e);
         }
