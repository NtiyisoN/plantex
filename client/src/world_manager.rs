--- conflicted
+++ resolved
@@ -179,7 +179,7 @@
             }
         }
     }
-<<<<<<< HEAD
+
     // NOT USED UNTIL NOW
     // pub fn recalulate_chunk(&mut self, pos: Point3f) {
     // let shared = self.shared.borrow_mut();
@@ -192,21 +192,6 @@
     // self.context.get_facade());
     //
     // }
-=======
-
-    pub fn recalulate_chunk(&mut self, pos: Point3f) {
-        let mut shared = self.shared.borrow_mut();
-
-        let mut tmp = AxialPoint::new(pos.x as i32 / (CHUNK_SIZE as i32),
-                                      pos.y as i32 / (CHUNK_SIZE as i32));
-        let mut index = ChunkIndex(tmp);
-        // Get the Chunk irgendwie
-        // shared.world_view.refresh_chunk(index,
-        // self.get_world().chunk_at(index).unwrap(),
-        // self.context.get_facade());
-        //
-    }
->>>>>>> d228da4a
 }
 
 
