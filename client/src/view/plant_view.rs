--- conflicted
+++ resolved
@@ -77,11 +77,6 @@
             .unwrap();
     }
 
-<<<<<<< HEAD
-    pub fn draw<S: glium::Surface>(&self, surface: &mut S, camera: &Camera) {
-        let tess_level_inner = 5.0 as f32;
-        let tess_level_outer = 5.0 as f32;
-=======
     pub fn draw<S: glium::Surface>(&self,
                                    surface: &mut S,
                                    camera: &Camera,
@@ -90,7 +85,6 @@
                                    sun_dir: Vector3f) {
         let tess_level_inner = 10.0 as f32;
         let tess_level_outer = 10.0 as f32;
->>>>>>> 0c22082a
 
         let uniforms = uniform! {
             offset: self.pos.to_arr(),
@@ -175,21 +169,14 @@
     indices.extend_from_slice(&[vert_len - 3, vert_len - 2, vert_len - 1]);
 }
 
-<<<<<<< HEAD
-/// generates 3 normalized vectors  perpendicular to the given vector
-fn get_points_from_vector(vector: Vector3f) -> [Vector3f; 4] {
-    let ortho = random_vec_with_angle(&mut seeded_rng(0x2651aa465abded, (), ()), vector, 90.0);
-=======
 /// generates 3 normalized vectors perpendicular to the given vector
 fn get_points_from_vector(vector: Vector3f) -> [Vector3f; 3] {
     let ortho = random_vec_with_angle(&mut seeded_rng(0x2651aa465abded, (), ()),
                                       vector.normalize(),
                                       90.0);
->>>>>>> 0c22082a
     let rot = Basis3::from_axis_angle(vector.normalize(), Deg::new(120.0).into());
     let v0 = rot.rotate_vector(ortho);
     let v1 = rot.rotate_vector(v0);
-    let v2 = rot.rotate_vector(v1);
 
-    [ortho.normalize(), v0.normalize(), v1.normalize(), v2.normalize()]
+    [ortho.normalize(), v0.normalize(), v1.normalize()]
 }