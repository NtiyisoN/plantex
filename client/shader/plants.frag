--- conflicted
+++ resolved
@@ -8,15 +8,6 @@
 
 out vec3 color;
 
-<<<<<<< HEAD
-uniform vec3 sun_dir;
-
-const vec3 sun = normalize(vec3(1.0, 0.0, 1.0));
-
-void main() {
-    float diffuse = max(0.0, dot(sun, tes_normal));
-    color = tes_color * 0.1 + tes_color * diffuse;
-=======
 // Vector from the camera to the sun
 uniform vec3 sun_dir;
 uniform sampler2D shadow_map;
@@ -51,7 +42,6 @@
     float diffuse = max(0.0, dot(-sun_dir, tes_normal));
 
     color = tes_color * AMBIENT + tes_color * diffuse * lit;
->>>>>>> 0c22082a
 
     // apply fog to final color
     float distance = (length(pos) / 130) * (length(pos) / 130);
@@ -65,9 +55,5 @@
     }
 
     vec3 fog_color = vec3(0.05 + fog_time, 0.05 + fog_time, 0.1 + fog_time);
-<<<<<<< HEAD
-    color = mix(color,fog_color,distance);
-=======
     color = mix(color, fog_color, distance);
->>>>>>> 0c22082a
 }