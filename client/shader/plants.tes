#version 400

layout(triangles, equal_spacing, ccw) in;

struct OutputPatch {
    vec3 WorldPos_B030;
    vec3 WorldPos_B021;
    vec3 WorldPos_B012;
    vec3 WorldPos_B003;
    vec3 WorldPos_B102;
    vec3 WorldPos_B201;
    vec3 WorldPos_B300;
    vec3 WorldPos_B210;
    vec3 WorldPos_B120;
    vec3 WorldPos_B111;
    vec3 Normal[3];
    vec3 Color;
};

in patch OutputPatch oPatch;

out vec3 tePosition;
out vec3 tes_normal;
out vec3 tes_color;
out vec3 pos;
<<<<<<< HEAD
=======

// Vertex/Pixel coordinates in shadow map
out vec4 shadowCoord;
>>>>>>> 0c22082a

uniform vec3 offset;
uniform mat4 proj_matrix;
uniform mat4 view_matrix;
uniform vec3 cam_pos;
<<<<<<< HEAD

=======
uniform mat4 depth_view_proj;
>>>>>>> 0c22082a

//interpolates 3D coordinates
vec3 interpolate3D(vec3 v0, vec3 v1, vec3 v2)
{
    return vec3(gl_TessCoord.x) * v0 + vec3(gl_TessCoord.y) * v1 + vec3(gl_TessCoord.z) * v2;
}

void main()
{
    // Interpolate the attributes of the output vertex using the barycentric coordinates
    tes_color = oPatch.Color;
    tes_normal = interpolate3D(oPatch.Normal[0], oPatch.Normal[1], oPatch.Normal[2]);

    //Bezier deforming
    float u = gl_TessCoord.x;
    float v = gl_TessCoord.y;
    float w = gl_TessCoord.z;

    tePosition = oPatch.WorldPos_B300 * w * w * w +
                    oPatch.WorldPos_B030 * u * u * u +
                    oPatch.WorldPos_B003 * v * v * v +
                    oPatch.WorldPos_B210 * 3.0 * w * w * u +
                    oPatch.WorldPos_B120 * 3.0 * w * u * u +
                    oPatch.WorldPos_B201 * 3.0 * w * w * v +
                    oPatch.WorldPos_B021 * 3.0 * u * u * v +
                    oPatch.WorldPos_B102 * 3.0 * w * v * v +
                    oPatch.WorldPos_B012 * 3.0 * u * v * v +
                    oPatch.WorldPos_B111 * 6.0 * w * u * v;

<<<<<<< HEAD
    //projection on camera
    vec3 worldPos = tePosition + offset;
    gl_Position = proj_matrix * view_matrix * vec4(worldPos, 1);

    pos = worldPos - cam_pos;
    pos = vec3(pos.x, pos.y, 0);
=======
    // projection on camera
    vec3 worldPos = tePosition + offset;
    gl_Position = proj_matrix * view_matrix * vec4(worldPos, 1);

    // position for fog
    pos = worldPos - cam_pos;
    pos = vec3(pos.x, pos.y, 0);

    // yes, this somehow is *also* the world position
    vec4 world = view_matrix * vec4(worldPos, 1);
    gl_Position = proj_matrix * world;
    // coordinates on the shadow map
    shadowCoord = depth_view_proj * world;
>>>>>>> 0c22082a
}<|MERGE_RESOLUTION|>--- conflicted
+++ resolved
@@ -23,22 +23,15 @@
 out vec3 tes_normal;
 out vec3 tes_color;
 out vec3 pos;
-<<<<<<< HEAD
-=======
 
 // Vertex/Pixel coordinates in shadow map
 out vec4 shadowCoord;
->>>>>>> 0c22082a
 
 uniform vec3 offset;
 uniform mat4 proj_matrix;
 uniform mat4 view_matrix;
 uniform vec3 cam_pos;
-<<<<<<< HEAD
-
-=======
 uniform mat4 depth_view_proj;
->>>>>>> 0c22082a
 
 //interpolates 3D coordinates
 vec3 interpolate3D(vec3 v0, vec3 v1, vec3 v2)
@@ -68,14 +61,6 @@
                     oPatch.WorldPos_B012 * 3.0 * u * v * v +
                     oPatch.WorldPos_B111 * 6.0 * w * u * v;
 
-<<<<<<< HEAD
-    //projection on camera
-    vec3 worldPos = tePosition + offset;
-    gl_Position = proj_matrix * view_matrix * vec4(worldPos, 1);
-
-    pos = worldPos - cam_pos;
-    pos = vec3(pos.x, pos.y, 0);
-=======
     // projection on camera
     vec3 worldPos = tePosition + offset;
     gl_Position = proj_matrix * view_matrix * vec4(worldPos, 1);
@@ -89,5 +74,4 @@
     gl_Position = proj_matrix * world;
     // coordinates on the shadow map
     shadowCoord = depth_view_proj * world;
->>>>>>> 0c22082a
 }